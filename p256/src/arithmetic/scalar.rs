--- conflicted
+++ resolved
@@ -2,19 +2,9 @@
 
 pub mod blinded;
 
-<<<<<<< HEAD
-use crate::{    
-    arithmetic::util::{adc, mac, sbb, sbb64},
-    FieldBytes, NistP256,
-};
-use core::{
-    convert::TryInto,
-    ops::{Add, AddAssign, Mul, MulAssign, Neg, Sub, SubAssign},
-=======
 use crate::{
     arithmetic::util::{adc, mac, sbb},
     FieldBytes, NistP256, SecretKey,
->>>>>>> df712902
 };
 use core::ops::{Add, AddAssign, Mul, MulAssign, Neg, Sub, SubAssign};
 use elliptic_curve::{
@@ -22,7 +12,10 @@
     generic_array::arr,
     group::ff::{Field, PrimeField},
     rand_core::RngCore,
-    subtle::{Choice, ConditionallySelectable, ConstantTimeEq, ConstantTimeLess, CtOption},
+    subtle::{
+        Choice, ConditionallySelectable, ConstantTimeEq, ConstantTimeGreater, ConstantTimeLess,
+        CtOption,
+    },
     zeroize::DefaultIsZeroes,
     Curve, ScalarArithmetic, ScalarCore,
 };
@@ -33,30 +26,17 @@
 #[cfg(feature = "digest")]
 use ecdsa_core::{elliptic_curve::consts::U32, hazmat::FromDigest, signature::digest::Digest};
 
-<<<<<<< HEAD
-#[cfg(feature = "zeroize")]
-use crate::SecretKey;
-#[cfg(feature = "zeroize")]
-use elliptic_curve::zeroize::Zeroize;
-
 #[cfg(test)]
 use num_bigint::{BigUint, ToBigUint};
 
-/// The number of 64-bit limbs used to represent a [`Scalar`].
-const LIMBS: usize = 4;
-
-type U256 = [u64; LIMBS];
-=======
 /// Array containing 4 x 64-bit unsigned integers.
 // TODO(tarcieri): replace this entirely with `U256`
 type U64x4 = [u64; 4];
->>>>>>> df712902
 
 /// Constant representing the modulus
 /// n = FFFFFFFF 00000000 FFFFFFFF FFFFFFFF BCE6FAAD A7179E84 F3B9CAC2 FC632551
 const MODULUS: U64x4 = u256_to_u64x4(NistP256::ORDER);
-
-const MODULUS_SHR1: Scalar = Scalar(NistP256::ORDER.shr_vartime(1));
+const FRAC_MODULUS_2: U256 = NistP256::ORDER.shr_vartime(1);
 
 /// MU = floor(2^512 / n)
 ///    = 115792089264276142090721624801893421302707618245269942344307673200490803338238
@@ -98,7 +78,7 @@
 /// Please see the documentation for the relevant traits for more information.
 #[derive(Clone, Copy, Debug, Default)]
 #[cfg_attr(docsrs, doc(cfg(feature = "arithmetic")))]
-pub struct Scalar(pub(crate) U256);
+pub struct Scalar(U256);
 
 impl Field for Scalar {
     fn random(mut rng: impl RngCore) -> Self {
@@ -311,11 +291,13 @@
             0xffff_ffff_0000_0000,
         ]);
 
-<<<<<<< HEAD
+        CtOption::new(inverse, !self.is_zero())
+    }
+
     /// Is this scalar greater than or equal to n / 2?
     pub fn is_high(&self) -> Choice {
-        let (_, underflow) = sbb_array_with_underflow(&MODULUS_SHR1, &self.0);
-        underflow
+        // self.0.ct_gt(&U256::from_uint_array(FRAC_MODULUS_2))
+        self.0.ct_gt(&FRAC_MODULUS_2)
     }
 
     /// Returns the scalar modulus as a `BigUint` object.
@@ -331,9 +313,6 @@
     /// If zero, return `Choice(1)`.  Otherwise, return `Choice(0)`.
     pub fn is_zero(&self) -> Choice {
         self.ct_eq(&Scalar::zero())
-=======
-        CtOption::new(inverse, !self.is_zero())
->>>>>>> df712902
     }
 
     /// Faster inversion using Stein's algorithm
@@ -356,7 +335,7 @@
                 A.shr1();
 
                 if was_odd {
-                    A += MODULUS_SHR1;
+                    A += Scalar(FRAC_MODULUS_2);
                     A += Self::one();
                 }
             }
@@ -369,7 +348,7 @@
                 C.shr1();
 
                 if was_odd {
-                    C += MODULUS_SHR1;
+                    C += Scalar(FRAC_MODULUS_2);
                     C += Self::one();
                 }
             }
@@ -826,28 +805,6 @@
     u256.to_uint_array()
 }
 
-/// Subtracts a (little-endian) multi-limb number from another multi-limb number,
-/// returning the result and the resulting borrow as a sinle-limb value.
-/// The borrow can be either `0` or `<u64>::MAX`.
-#[inline(always)]
-fn sbb_array(lhs: &[u64; 4], rhs: &[u64; 4]) -> ([u64; 4], u64) {
-    let borrow = 0;
-    let (r0, borrow) = sbb64(lhs[0], rhs[0], borrow);
-    let (r1, borrow) = sbb64(lhs[1], rhs[1], borrow);
-    let (r2, borrow) = sbb64(lhs[2], rhs[2], borrow);
-    let (r3, borrow) = sbb64(lhs[3], rhs[3], borrow);
-    ([r0, r1, r2, r3], borrow)
-}
-
-/// Subtracts a (little-endian) multi-limb number from another multi-limb number,
-/// returning the result and the resulting borrow as a constant-time `Choice`
-/// (`0` if there was no borrow and `1` if there was).
-#[inline(always)]
-fn sbb_array_with_underflow(lhs: &[u64; 4], rhs: &[u64; 4]) -> ([u64; 4], Choice) {
-    let (res, borrow) = sbb_array(lhs, rhs);
-    (res, Choice::from((borrow >> 63) as u8))
-}
-
 #[cfg(test)]
 mod tests {
     use super::Scalar;
